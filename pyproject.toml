--- conflicted
+++ resolved
@@ -47,12 +47,8 @@
 [project.optional-dependencies]
 all = [
     'phonenumbers>=8,<9',
-<<<<<<< HEAD
     'isocountry>=23,<24',
-=======
-    'pycountry>=22,<23',
     'python-ulid>=1,<2',
->>>>>>> a973b794
 ]
 
 [project.urls]
