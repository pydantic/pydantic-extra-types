--- conflicted
+++ resolved
@@ -49,12 +49,8 @@
     'python-ulid>=1,<2; python_version<"3.9"',
     'python-ulid>=1,<3; python_version>="3.9"',
     'pendulum>=3.0.0,<4.0.0',
-<<<<<<< HEAD
-    'semver~=3.0.2',
-=======
     'pytz>=2024.1',
     'tzdata>=2024.1',
->>>>>>> 7a2d650a
 ]
 phonenumbers = ['phonenumbers>=8,<9']
 pycountry = ['pycountry>=23']
