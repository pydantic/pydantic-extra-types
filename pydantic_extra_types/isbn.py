"""
ISBN (International Standard Book Number) is a numeric commercial book identifier which is intended to be unique. This module provides a ISBN type for Pydantic models.
"""

from __future__ import annotations

from typing import Any

from pydantic import GetCoreSchemaHandler
from pydantic_core import PydanticCustomError, core_schema


def isbn10_digit_calc(isbn: str) -> str:
    """Calc a ISBN-10 last digit from the provided str value. More information of validation algorithm on [Wikipedia](https://en.wikipedia.org/wiki/ISBN#Check_digits)

    Args:
<<<<<<< HEAD
        isbn: The ISBN-10 value to calculate the last digit.
=======
        isbn: The str value representing the ISBN in 10 digits.
>>>>>>> d05c882e

    Returns:
        The calculated last digit of the ISBN-10 value.
    """
    total = sum(int(digit) * (10 - idx) for idx, digit in enumerate(isbn[:9]))

    for check_digit in range(1, 11):
        if (total + check_digit) % 11 == 0:
            valid_check_digit = 'X' if check_digit == 10 else str(check_digit)

    return valid_check_digit


def isbn13_digit_calc(isbn: str) -> str:
    """Calc a ISBN-13 last digit from the provided str value. More information of validation algorithm on [Wikipedia](https://en.wikipedia.org/wiki/ISBN#Check_digits)

    Args:
<<<<<<< HEAD
        isbn: The ISBN-13 value to calculate the last digit.
=======
        isbn: The str value representing the ISBN in 13 digits.
>>>>>>> d05c882e

    Returns:
        The calculated last digit of the ISBN-13 value.
    """
    total = sum(int(digit) * (1 if idx % 2 == 0 else 3) for idx, digit in enumerate(isbn[:12]))

    check_digit = (10 - (total % 10)) % 10

    return str(check_digit)


class ISBN(str):
    """Represents a ISBN and provides methods for conversion, validation, and serialization.

    ```py
    from pydantic import BaseModel

    from pydantic_extra_types.isbn import ISBN


    class Book(BaseModel):
        isbn: ISBN

    book = Book(isbn="8537809667")
    print(book)
    #> isbn='9788537809662'
    ```
    """

    @classmethod
    def __get_pydantic_core_schema__(cls, source: type[Any], handler: GetCoreSchemaHandler) -> core_schema.CoreSchema:
        """
        Return a Pydantic CoreSchema with the ISBN validation.

        Args:
            source: The source type to be converted.
            handler: The handler to get the CoreSchema.

        Returns:
            A Pydantic CoreSchema with the ISBN validation.

        """
        return core_schema.with_info_before_validator_function(
            cls._validate,
            core_schema.str_schema(),
        )

    @classmethod
    def _validate(cls, __input_value: str, _: Any) -> str:
        """
        Validate a ISBN from the provided str value.

        Args:
            __input_value: The str value to be validated.
            _: The source type to be converted.

        Returns:
            The validated ISBN.

        Raises:
            PydanticCustomError: If the ISBN is not valid.
        """
        cls.validate_isbn_format(__input_value)

        return cls.convert_isbn10_to_isbn13(__input_value)

    @staticmethod
    def validate_isbn_format(value: str) -> None:
        """Validate a ISBN format from the provided str value.

        Args:
            value: The str value to be validated.

        Raises:
            PydanticCustomError: If the ISBN is not valid.
        """

        isbn_length = len(value)

        if isbn_length not in (10, 13):
            raise PydanticCustomError('isbn_length', f'Length for ISBN must be 10 or 13 digits, not {isbn_length}')

        if isbn_length == 10:
            if not value[:-1].isdigit() or ((value[-1] != 'X') and (not value[-1].isdigit())):
                raise PydanticCustomError('isbn10_invalid_characters', 'First 9 digits of ISBN-10 must be integers')
            if isbn10_digit_calc(value) != value[-1]:
                raise PydanticCustomError('isbn_invalid_digit_check_isbn10', 'Provided digit is invalid for given ISBN')

        if isbn_length == 13:
            if not value.isdigit():
                raise PydanticCustomError('isbn13_invalid_characters', 'All digits of ISBN-13 must be integers')
            if value[:3] not in ('978', '979'):
                raise PydanticCustomError(
                    'isbn_invalid_early_characters', 'The first 3 digits of ISBN-13 must be 978 or 979'
                )
            if isbn13_digit_calc(value) != value[-1]:
                raise PydanticCustomError('isbn_invalid_digit_check_isbn13', 'Provided digit is invalid for given ISBN')

    @staticmethod
    def convert_isbn10_to_isbn13(value: str) -> str:
        """Convert an ISBN-10 to ISBN-13.

        Args:
            value: The ISBN-10 value to be converted.

        Returns:
            The converted ISBN-13 value.
        """

        if len(value) == 10:
            base_isbn = f'978{value[:-1]}'
            isbn13_digit = isbn13_digit_calc(base_isbn)
            return ISBN(f'{base_isbn}{isbn13_digit}')

        return ISBN(value)<|MERGE_RESOLUTION|>--- conflicted
+++ resolved
@@ -14,11 +14,7 @@
     """Calc a ISBN-10 last digit from the provided str value. More information of validation algorithm on [Wikipedia](https://en.wikipedia.org/wiki/ISBN#Check_digits)
 
     Args:
-<<<<<<< HEAD
-        isbn: The ISBN-10 value to calculate the last digit.
-=======
         isbn: The str value representing the ISBN in 10 digits.
->>>>>>> d05c882e
 
     Returns:
         The calculated last digit of the ISBN-10 value.
@@ -36,11 +32,7 @@
     """Calc a ISBN-13 last digit from the provided str value. More information of validation algorithm on [Wikipedia](https://en.wikipedia.org/wiki/ISBN#Check_digits)
 
     Args:
-<<<<<<< HEAD
-        isbn: The ISBN-13 value to calculate the last digit.
-=======
         isbn: The str value representing the ISBN in 13 digits.
->>>>>>> d05c882e
 
     Returns:
         The calculated last digit of the ISBN-13 value.
