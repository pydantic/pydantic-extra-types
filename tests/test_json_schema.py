import pytest
from pydantic import BaseModel

from pydantic_extra_types.color import Color
from pydantic_extra_types.coordinate import Coordinate, Latitude, Longitude
from pydantic_extra_types.country import (
    CountryAlpha2,
    CountryAlpha3,
    CountryNumericCode,
    CountryShortName,
)
<<<<<<< HEAD
from pydantic_extra_types.pandas_types import Series
=======
from pydantic_extra_types.isbn import ISBN
from pydantic_extra_types.mac_address import MacAddress
>>>>>>> f6dba1e3
from pydantic_extra_types.payment import PaymentCardNumber
from pydantic_extra_types.pendulum_dt import DateTime
from pydantic_extra_types.ulid import ULID


@pytest.mark.parametrize(
    'cls,expected',
    [
        (
            Color,
            {
                'properties': {'x': {'format': 'color', 'title': 'X', 'type': 'string'}},
                'required': ['x'],
                'title': 'Model',
                'type': 'object',
            },
        ),
        (
            PaymentCardNumber,
            {
                'properties': {
                    'x': {
                        'maxLength': 19,
                        'minLength': 12,
                        'title': 'X',
                        'type': 'string',
                    }
                },
                'required': ['x'],
                'title': 'Model',
                'type': 'object',
            },
        ),
        (
            CountryAlpha2,
            {
                'properties': {'x': {'pattern': '^\\w{2}$', 'title': 'X', 'type': 'string'}},
                'required': ['x'],
                'title': 'Model',
                'type': 'object',
            },
        ),
        (
            CountryAlpha3,
            {
                'properties': {'x': {'pattern': '^\\w{3}$', 'title': 'X', 'type': 'string'}},
                'required': ['x'],
                'title': 'Model',
                'type': 'object',
            },
        ),
        (
            CountryNumericCode,
            {
                'properties': {'x': {'pattern': '^[0-9]{3}$', 'title': 'X', 'type': 'string'}},
                'required': ['x'],
                'title': 'Model',
                'type': 'object',
            },
        ),
        (
            CountryShortName,
            {
                'properties': {'x': {'title': 'X', 'type': 'string'}},
                'required': ['x'],
                'title': 'Model',
                'type': 'object',
            },
        ),
        (
            MacAddress,
            {
                'properties': {
                    'x': {
                        'title': 'X',
                        'type': 'string',
                    }
                },
                'required': ['x'],
                'title': 'Model',
                'type': 'object',
            },
        ),
        (
<<<<<<< HEAD
            Series,
=======
            Latitude,
            {
                'properties': {
                    'x': {
                        'maximum': 90.0,
                        'minimum': -90.0,
                        'title': 'X',
                        'type': 'number',
                    }
                },
                'required': ['x'],
                'title': 'Model',
                'type': 'object',
            },
        ),
        (
            Longitude,
            {
                'properties': {
                    'x': {
                        'maximum': 180.0,
                        'minimum': -180.0,
                        'title': 'X',
                        'type': 'number',
                    }
                },
                'required': ['x'],
                'title': 'Model',
                'type': 'object',
            },
        ),
        (
            Coordinate,
            {
                '$defs': {
                    'Coordinate': {
                        'properties': {
                            'latitude': {'maximum': 90.0, 'minimum': -90.0, 'title': 'Latitude', 'type': 'number'},
                            'longitude': {'maximum': 180.0, 'minimum': -180.0, 'title': 'Longitude', 'type': 'number'},
                        },
                        'required': ['latitude', 'longitude'],
                        'title': 'Coordinate',
                        'type': 'object',
                    }
                },
                'properties': {
                    'x': {
                        'anyOf': [
                            {'$ref': '#/$defs/Coordinate'},
                            {
                                'maxItems': 2,
                                'minItems': 2,
                                'prefixItems': [
                                    {'type': 'number'},
                                    {'type': 'number'},
                                ],
                                'type': 'array',
                            },
                            {'type': 'string'},
                        ],
                        'title': 'X',
                    },
                },
                'required': ['x'],
                'title': 'Model',
                'type': 'object',
            },
        ),
        (
            ULID,
            {
                'properties': {
                    'x': {
                        'anyOf': [{'type': 'integer'}, {'format': 'binary', 'type': 'string'}, {'type': 'string'}],
                        'title': 'X',
                    }
                },
                'required': ['x'],
                'title': 'Model',
                'type': 'object',
            },
        ),
        (
            ISBN,
>>>>>>> f6dba1e3
            {
                'properties': {'x': {'title': 'X'}},
                'required': ['x'],
                'title': 'Model',
                'type': 'object',
            },
        ),
        (
            DateTime,
            {
                'properties': {'x': {'format': 'date-time', 'title': 'X', 'type': 'string'}},
                'required': ['x'],
                'title': 'Model',
                'type': 'object',
            },
        ),
    ],
)
def test_json_schema(cls, expected):
    class Model(BaseModel):
        x: cls

    assert Model.model_json_schema() == expected<|MERGE_RESOLUTION|>--- conflicted
+++ resolved
@@ -9,12 +9,9 @@
     CountryNumericCode,
     CountryShortName,
 )
-<<<<<<< HEAD
 from pydantic_extra_types.pandas_types import Series
-=======
 from pydantic_extra_types.isbn import ISBN
 from pydantic_extra_types.mac_address import MacAddress
->>>>>>> f6dba1e3
 from pydantic_extra_types.payment import PaymentCardNumber
 from pydantic_extra_types.pendulum_dt import DateTime
 from pydantic_extra_types.ulid import ULID
@@ -99,9 +96,6 @@
             },
         ),
         (
-<<<<<<< HEAD
-            Series,
-=======
             Latitude,
             {
                 'properties': {
@@ -186,7 +180,6 @@
         ),
         (
             ISBN,
->>>>>>> f6dba1e3
             {
                 'properties': {'x': {'title': 'X'}},
                 'required': ['x'],
@@ -198,6 +191,15 @@
             DateTime,
             {
                 'properties': {'x': {'format': 'date-time', 'title': 'X', 'type': 'string'}},
+                'required': ['x'],
+                'title': 'Model',
+                'type': 'object',
+            },
+        ),
+        (
+            Series,
+            {
+                'properties': {'x': {'title': 'X'}},
                 'required': ['x'],
                 'title': 'Model',
                 'type': 'object',
