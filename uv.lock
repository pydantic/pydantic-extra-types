--- conflicted
+++ resolved
@@ -869,10 +869,7 @@
 
 [[package]]
 name = "pydantic-extra-types"
-<<<<<<< HEAD
 version = "2.10.2"
-=======
->>>>>>> 5ed94222
 source = { editable = "." }
 dependencies = [
     { name = "pydantic", version = "2.10.6", source = { registry = "https://pypi.org/simple" }, marker = "python_full_version < '3.9'" },
