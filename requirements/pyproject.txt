#
# This file is autogenerated by pip-compile with Python 3.10
# by the following command:
#
#    pip-compile --extra=all --no-emit-index-url --output-file=requirements/pyproject.txt pyproject.toml
#
annotated-types==0.6.0
    # via pydantic
<<<<<<< HEAD
pandas==2.2.1
    # via pydantic-extra-types (pyproject.toml)
phonenumbers==8.13.15
=======
pendulum==3.0.0
>>>>>>> f6dba1e3
    # via pydantic-extra-types (pyproject.toml)
phonenumbers==8.13.28
    # via pydantic-extra-types (pyproject.toml)
<<<<<<< HEAD
pydantic==2.0
    # via pydantic-extra-types (pyproject.toml)
pydantic-core==2.0.1
    # via pydantic
typing-extensions==4.7.0
    # via
    #   pydantic
    #   pydantic-core

# The following packages are considered to be unsafe in a requirements file:
# setuptools
=======
pycountry==23.12.11
    # via pydantic-extra-types (pyproject.toml)
pydantic==2.5.3
    # via pydantic-extra-types (pyproject.toml)
pydantic-core==2.14.6
    # via pydantic
python-dateutil==2.8.2
    # via
    #   pendulum
    #   time-machine
python-ulid==1.1.0
    # via pydantic-extra-types (pyproject.toml)
six==1.16.0
    # via python-dateutil
time-machine==2.13.0
    # via pendulum
typing-extensions==4.9.0
    # via
    #   pydantic
    #   pydantic-core
tzdata==2023.4
    # via pendulum
>>>>>>> f6dba1e3
<|MERGE_RESOLUTION|>--- conflicted
+++ resolved
@@ -6,29 +6,13 @@
 #
 annotated-types==0.6.0
     # via pydantic
-<<<<<<< HEAD
 pandas==2.2.1
     # via pydantic-extra-types (pyproject.toml)
 phonenumbers==8.13.15
-=======
 pendulum==3.0.0
->>>>>>> f6dba1e3
     # via pydantic-extra-types (pyproject.toml)
 phonenumbers==8.13.28
     # via pydantic-extra-types (pyproject.toml)
-<<<<<<< HEAD
-pydantic==2.0
-    # via pydantic-extra-types (pyproject.toml)
-pydantic-core==2.0.1
-    # via pydantic
-typing-extensions==4.7.0
-    # via
-    #   pydantic
-    #   pydantic-core
-
-# The following packages are considered to be unsafe in a requirements file:
-# setuptools
-=======
 pycountry==23.12.11
     # via pydantic-extra-types (pyproject.toml)
 pydantic==2.5.3
@@ -50,5 +34,4 @@
     #   pydantic
     #   pydantic-core
 tzdata==2023.4
-    # via pendulum
->>>>>>> f6dba1e3
+    # via pendulum